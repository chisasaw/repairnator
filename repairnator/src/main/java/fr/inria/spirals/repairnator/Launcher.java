package fr.inria.spirals.repairnator;

import ch.qos.logback.classic.Level;
import com.martiansoftware.jsap.FlaggedOption;
import com.martiansoftware.jsap.JSAP;
import com.martiansoftware.jsap.JSAPException;
import com.martiansoftware.jsap.JSAPResult;
import com.martiansoftware.jsap.Switch;
import com.martiansoftware.jsap.stringparsers.EnumeratedStringParser;
import fr.inria.spirals.jtravis.entities.Build;
import fr.inria.spirals.repairnator.process.inspectors.ProjectInspector;
import fr.inria.spirals.repairnator.process.inspectors.ProjectInspector4Bears;
import fr.inria.spirals.repairnator.process.ProjectScanner;
import ch.qos.logback.classic.Logger;
import fr.inria.spirals.repairnator.serializer.AbstractDataSerializer;
import fr.inria.spirals.repairnator.serializer.csv.CSVSerializer;
import fr.inria.spirals.repairnator.serializer.gsheet.GoogleSpreadSheetInspectorSerializer;
import fr.inria.spirals.repairnator.serializer.gsheet.GoogleSpreadSheetInspectorTimeSerializer;
import fr.inria.spirals.repairnator.serializer.gsheet.GoogleSpreadSheetScannerSerializer;
import fr.inria.spirals.repairnator.serializer.json.JsonSerializer;
import org.codehaus.plexus.util.FileUtils;
import org.slf4j.LoggerFactory;

import java.io.File;
import java.io.IOException;
import java.net.URLClassLoader;
import java.text.SimpleDateFormat;
import java.util.ArrayList;
import java.util.Date;
import java.util.List;
import java.util.concurrent.ExecutionException;
import java.util.concurrent.ExecutorService;
import java.util.concurrent.Executors;
import java.util.concurrent.Future;
import java.util.concurrent.TimeUnit;
import java.util.concurrent.TimeoutException;

/**
 * Created by urli on 23/12/2016.
 */
public class Launcher {
    private static final Logger LOGGER = (Logger) LoggerFactory.getLogger(Launcher.class);

    private static final String[] ENVIRONMENT_VARIABLES = new String[]{"M2_HOME", "GITHUB_LOGIN","GITHUB_OAUTH"};
    private static final long TIMEOUT_PER_JOB = 1; // in hours
    private static final int NB_THREADS = 4;

    private JSAP jsap;
    private JSAPResult arguments;
    private List<AbstractDataSerializer> serializers;
    
    private String input;
    private String workspace;
    private int lookupDays;
    private String output;
    private boolean debug;
    private RepairMode mode;
    private boolean clean;
    private boolean push;
    private String solverPath;
    private String googleSecretPath;

    public Launcher() {
        this.serializers = new ArrayList<AbstractDataSerializer>();
    }

    private void defineArgs() throws JSAPException {
        // Verbose output
        jsap = new JSAP();

        // help
        Switch sw1 = new Switch("help");
        sw1.setShortFlag('h');
        sw1.setLongFlag("help");
        sw1.setDefault("false");
        jsap.registerParameter(sw1);

        // verbosity
        sw1 = new Switch("debug");
        sw1.setShortFlag('d');
        sw1.setLongFlag("debug");
        sw1.setDefault("false");
        jsap.registerParameter(sw1);

        // pushing builds
        sw1 = new Switch("push");
        sw1.setShortFlag('p');
        sw1.setLongFlag("push");
        sw1.setHelp("If set this flag push failing builds (bypass push even in conjunction with steps option)");
        jsap.registerParameter(sw1);

        // cleaning
        sw1 = new Switch("clean");
        sw1.setLongFlag("clean");
        sw1.setHelp("Clean workspace after each finished process.");
        jsap.registerParameter(sw1);

        // Tab size
        FlaggedOption opt2 = new FlaggedOption("input");
        opt2.setShortFlag('i');
        opt2.setLongFlag("input");
        opt2.setStringParser(JSAP.STRING_PARSER);
        opt2.setRequired(true);
        opt2.setHelp("Specify where to find the list of projects or builds to scan.");
        jsap.registerParameter(opt2);


        String modeValues = "";
        for (RepairMode mode : RepairMode.values()) {
            modeValues += mode.name()+";";
        }
        modeValues.substring(0, modeValues.length()-2);

        // Tab size
        opt2 = new FlaggedOption("mode");
        opt2.setShortFlag('m');
        opt2.setLongFlag("mode");
        opt2.setStringParser(EnumeratedStringParser.getParser(modeValues));
        opt2.setRequired(true);
        opt2.setDefault(RepairMode.SLUG.name());
        opt2.setHelp("Specify if the input contains project names (SLUG), build ids (BUILD), path to repair (NOPOLONLY), or if it is to inspect passing builds (FORBEARS).");
        jsap.registerParameter(opt2);

        // output directory
        opt2 = new FlaggedOption("output");
        opt2.setShortFlag('o');
        opt2.setLongFlag("output");
        opt2.setHelp("Specify where to place JSON output.");
        opt2.setStringParser(JSAP.STRING_PARSER);
        opt2.setRequired(true);
        jsap.registerParameter(opt2);

        // Workspace to clone repo
        opt2 = new FlaggedOption("workspace");
        opt2.setShortFlag('w');
        opt2.setLongFlag("workspace");
        opt2.setRequired(true);
        opt2.setHelp("Specify where to clone failing repository");
        opt2.setDefault("./workspace");
        opt2.setStringParser(JSAP.STRING_PARSER);
        jsap.registerParameter(opt2);

        // Number of day to consider for retrieving builds
        opt2 = new FlaggedOption("lookup");
        opt2.setShortFlag('l');
        opt2.setLongFlag("lookup");
        opt2.setRequired(true);
        opt2.setHelp("Specify the number of hours to lookup in past for builds");
        opt2.setDefault("1");
        opt2.setStringParser(JSAP.INTEGER_PARSER);
        jsap.registerParameter(opt2);

        // Solver path
        opt2 = new FlaggedOption("z3Path");
        opt2.setShortFlag('z');
        opt2.setLongFlag("z3Path");
        opt2.setRequired(true);
        opt2.setHelp("Specify the solver path used by Nopol");
        opt2.setStringParser(JSAP.STRING_PARSER);
        jsap.registerParameter(opt2);
        
        // Google secret path
        opt2 = new FlaggedOption("googleSecretPath");
        opt2.setShortFlag('g');
        opt2.setLongFlag("googleSecretPath");
        opt2.setHelp("Specify the path of the google client secret file");
        opt2.setDefault("./client_secret.json");
        opt2.setStringParser(JSAP.STRING_PARSER);
        jsap.registerParameter(opt2);
    }

    private static void setLevel(Level level) {
        Logger jtravis = (Logger) LoggerFactory.getLogger("fr.inria.spirals.jtravis.helpers");
        jtravis.setLevel(Level.DEBUG);

        Logger nopol = (Logger) LoggerFactory.getLogger("fr.inria.lille.repair.nopol");
        nopol.setLevel(Level.DEBUG);

        Logger repairnator = (Logger) LoggerFactory.getLogger("fr.inria.spirals.repairnator");
        repairnator.setLevel(Level.DEBUG);

        Logger jgit = (Logger)LoggerFactory.getLogger("org.eclipse.jgit");
        jgit.setLevel(Level.WARN);
    }

    private static void initWorkspace(String path) throws IOException {
        File file = new File(path);

        if (file.exists()) {
            throw new IOException("The following directory already exists: "+path+". Please choose an empty directory.");
        }
    }

    private boolean checkEnvironmentVariables() {
        for (String envVar : Launcher.ENVIRONMENT_VARIABLES) {
            if (System.getenv(envVar) == null) {
                return false;
            }
        }
        return true;
    }

    private void checkToolsLoaded() {
        URLClassLoader loader;

        try {
            loader = (URLClassLoader) ClassLoader.getSystemClassLoader();
            loader.loadClass("com.sun.jdi.AbsentInformationException");
        } catch (ClassNotFoundException e) {
            System.err.println("Tools.jar must be loaded, here the classpath given for your app: "+System.getProperty("java.class.path"));
            System.exit(-1);
        }
    }

    private void checkNopolSolverPath() {
        File file = new File(this.arguments.getString("z3Path"));

        if (!file.exists()) {
            System.err.println("The Nopol solver path should be an existing file: "+file.getPath()+" does not exist.");
            System.exit(-1);
        }
    }

    private void run(String[] args) throws JSAPException, IOException {
        this.defineArgs();
        this.arguments = jsap.parse(args);

        if (!arguments.success()) {
            // print out specific error messages describing the problems
            for (java.util.Iterator<?> errs = arguments.getErrorMessageIterator(); errs.hasNext();) {
                System.err.println("Error: " + errs.next());
            }
        }
        if (!arguments.success() || !checkEnvironmentVariables() || arguments.getBoolean("help")) {
            System.err.println("Usage: java <repairnator name> [option(s)]");
            System.err.println();
            System.err.println("Options : ");
            System.err.println();
            System.err.println(jsap.getHelp());
            System.err.println("Please note that the following environment variables must be set: ");
            for (String env : Launcher.ENVIRONMENT_VARIABLES) {
                System.err.println(" - "+env);
            }
            System.err.println("For using Nopol, you must add tools.jar in your classpath from your installed jdk");
            System.exit(-1);
        }
        this.checkToolsLoaded();
        this.checkNopolSolverPath();
        if (arguments.success() && checkEnvironmentVariables()) {
            System.out.println(arguments.toString());
            mainProcess();
        }
    }

    private void mainProcess() throws IOException {
<<<<<<< HEAD
        input = this.arguments.getString("input");
        workspace = arguments.getString("workspace");
        lookupDays = arguments.getInt("lookup");
        output = arguments.getString("output");
        debug = arguments.getBoolean("debug");
        mode = RepairMode.valueOf(arguments.getString("mode").toUpperCase());
        clean = arguments.getBoolean("clean");
        push = arguments.getBoolean("push");
        solverPath = arguments.getString("z3Path");
        googleSecretPath = arguments.getString("googleSecretPath");
=======

        String input = this.arguments.getString("input");
        String workspace = arguments.getString("workspace");
        int lookupDays = arguments.getInt("lookup");
        String output = arguments.getString("output");
        boolean debug = arguments.getBoolean("debug");
        RepairMode mode = RepairMode.valueOf(arguments.getString("mode").toUpperCase());
        int steps = Integer.parseInt(arguments.getString("steps"));
        boolean clean = arguments.getBoolean("clean");
        boolean push = arguments.getBoolean("push");
>>>>>>> 02122aa4

        if (debug) {
            setLevel(Level.DEBUG);
        }
        
        JsonSerializer jsonSerializer = new JsonSerializer(output, mode);
        CSVSerializer csvSerializer = new CSVSerializer(output);
        GoogleSpreadSheetInspectorSerializer googleSpreadSheetInspectorSerializer = new GoogleSpreadSheetInspectorSerializer(googleSecretPath);

        GoogleSpreadSheetInspectorTimeSerializer googleSpreadSheetInspectorTimeSerializer = new GoogleSpreadSheetInspectorTimeSerializer(googleSecretPath);

        this.serializers.add(jsonSerializer);
        this.serializers.add(csvSerializer);
        this.serializers.add(googleSpreadSheetInspectorTimeSerializer);
        this.serializers.add(googleSpreadsheetSerializer);

<<<<<<< HEAD
        if (mode == RepairMode.FORBEARS) {
            GoogleSpreadSheetFactory.setSpreadsheetId(GoogleSpreadSheetFactory.BEAR_SPREADSHEET_ID);
        }
=======
>>>>>>> 02122aa4

        this.serializers.add(googleSpreadSheetInspectorSerializer);


        Launcher.LOGGER.debug("Start to scan projects in travis...");

        ProjectScanner scanner = new ProjectScanner(lookupDays);

        jsonSerializer.setScanner(scanner);

        List<Build> buildList = null;

        String completeWorkspace = null;

        switch (mode) {
            case BUILD:
                buildList = scanner.getListOfFailingBuildFromGivenBuildIds(input);
                break;

            case SLUG:
                buildList = scanner.getListOfFailingBuildFromProjects(input);
                break;

            case NOPOLONLY:
                completeWorkspace = scanner.readWorkspaceFromInput(input);
                buildList = scanner.readBuildFromInput(input);
                break;
                
            case FORBEARS:
            	buildList = scanner.getListOfPassingBuildsFromProjects(input);
            	break;
        }

        if (mode == RepairMode.SLUG || mode == RepairMode.FORBEARS) {
            GoogleSpreadSheetScannerSerializer scannerSerializer = new GoogleSpreadSheetScannerSerializer(scanner, googleSecretPath);
            scannerSerializer.serialize();
        }

        if (buildList != null) {
            for (Build build : buildList) {
                System.out.println("Incriminated project : "+build.getRepository().getSlug()+":"+build.getId());
            }
        }

        if (mode != RepairMode.NOPOLONLY) {
            Launcher.LOGGER.debug("Start cloning and compiling projects...");
            SimpleDateFormat dateFormat = new SimpleDateFormat("YYYYMMdd_HHmmss");
            completeWorkspace = workspace+File.separator+dateFormat.format(new Date());
        }


        if (completeWorkspace != null) {
        	if (mode != RepairMode.FORBEARS) {
        		cloneAndRepair(buildList, completeWorkspace);
        	} else {
        		inspectBuildsForBears(buildList, completeWorkspace);
        	}

            Launcher.LOGGER.debug("Start writing a JSON output...");

            jsonSerializer.createOutput();

            if (clean && completeWorkspace != null) {
                Launcher.LOGGER.debug("Clean the workspace now...");
                FileUtils.deleteDirectory(completeWorkspace);
            }
        }
    }

    private List<ProjectInspector> cloneAndRepair(List<Build> results, String workspace) throws IOException {
        if (mode != RepairMode.NOPOLONLY) {
            initWorkspace(workspace);
        }

        List<ProjectInspector> projectInspectors = new ArrayList<ProjectInspector>();
        for (Build build : results) {
            ProjectInspector inspector = new ProjectInspector(build, workspace, this.serializers, solverPath, push, mode);
            inspector.setAutoclean(clean);
            projectInspectors.add(inspector);
<<<<<<< HEAD
            inspector.run();
=======

        }
        final ExecutorService pool = Executors.newFixedThreadPool(NB_THREADS, new TimeoutThreadFactory(TIMEOUT_PER_JOB, TimeUnit.MINUTES, LOGGER));

        for (final ProjectInspector inspector : projectInspectors) {
            pool.submit(new Runnable() {
                @Override
                public void run() {
                    inspector.processRepair();
                }
            });
        }

        try {
            if (!pool.awaitTermination(projectInspectors.size()*TIMEOUT_PER_JOB, TimeUnit.MINUTES)) {
                pool.shutdownNow();
                LOGGER.error("Shutdown pool of threads.");
            }
        } catch (InterruptedException e) {
            pool.shutdownNow();
            LOGGER.error(e.getMessage(), e);
>>>>>>> 02122aa4
        }
        return projectInspectors;
    }
    
    private void inspectBuildsForBears(List<Build> buildList, String workspace) throws IOException {
    	initWorkspace(workspace);
    	
    	ProjectInspector4Bears inspector;
    	for (Build build : buildList) {
            inspector = new ProjectInspector4Bears(build, workspace, this.serializers, null, push, mode);
            inspector.setAutoclean(clean);
            inspector.run();
        }
    }

    public static void main(String[] args) throws Exception {
        Launcher launcher = new Launcher();
        launcher.run(args);
    }
}<|MERGE_RESOLUTION|>--- conflicted
+++ resolved
@@ -14,6 +14,7 @@
 import ch.qos.logback.classic.Logger;
 import fr.inria.spirals.repairnator.serializer.AbstractDataSerializer;
 import fr.inria.spirals.repairnator.serializer.csv.CSVSerializer;
+import fr.inria.spirals.repairnator.serializer.gsheet.GoogleSpreadSheetFactory;
 import fr.inria.spirals.repairnator.serializer.gsheet.GoogleSpreadSheetInspectorSerializer;
 import fr.inria.spirals.repairnator.serializer.gsheet.GoogleSpreadSheetInspectorTimeSerializer;
 import fr.inria.spirals.repairnator.serializer.gsheet.GoogleSpreadSheetScannerSerializer;
@@ -28,12 +29,9 @@
 import java.util.ArrayList;
 import java.util.Date;
 import java.util.List;
-import java.util.concurrent.ExecutionException;
 import java.util.concurrent.ExecutorService;
 import java.util.concurrent.Executors;
-import java.util.concurrent.Future;
 import java.util.concurrent.TimeUnit;
-import java.util.concurrent.TimeoutException;
 
 /**
  * Created by urli on 23/12/2016.
@@ -253,7 +251,6 @@
     }
 
     private void mainProcess() throws IOException {
-<<<<<<< HEAD
         input = this.arguments.getString("input");
         workspace = arguments.getString("workspace");
         lookupDays = arguments.getInt("lookup");
@@ -264,18 +261,6 @@
         push = arguments.getBoolean("push");
         solverPath = arguments.getString("z3Path");
         googleSecretPath = arguments.getString("googleSecretPath");
-=======
-
-        String input = this.arguments.getString("input");
-        String workspace = arguments.getString("workspace");
-        int lookupDays = arguments.getInt("lookup");
-        String output = arguments.getString("output");
-        boolean debug = arguments.getBoolean("debug");
-        RepairMode mode = RepairMode.valueOf(arguments.getString("mode").toUpperCase());
-        int steps = Integer.parseInt(arguments.getString("steps"));
-        boolean clean = arguments.getBoolean("clean");
-        boolean push = arguments.getBoolean("push");
->>>>>>> 02122aa4
 
         if (debug) {
             setLevel(Level.DEBUG);
@@ -290,14 +275,10 @@
         this.serializers.add(jsonSerializer);
         this.serializers.add(csvSerializer);
         this.serializers.add(googleSpreadSheetInspectorTimeSerializer);
-        this.serializers.add(googleSpreadsheetSerializer);
-
-<<<<<<< HEAD
+
         if (mode == RepairMode.FORBEARS) {
             GoogleSpreadSheetFactory.setSpreadsheetId(GoogleSpreadSheetFactory.BEAR_SPREADSHEET_ID);
         }
-=======
->>>>>>> 02122aa4
 
         this.serializers.add(googleSpreadSheetInspectorSerializer);
 
@@ -377,31 +358,26 @@
             ProjectInspector inspector = new ProjectInspector(build, workspace, this.serializers, solverPath, push, mode);
             inspector.setAutoclean(clean);
             projectInspectors.add(inspector);
-<<<<<<< HEAD
-            inspector.run();
-=======
-
-        }
-        final ExecutorService pool = Executors.newFixedThreadPool(NB_THREADS, new TimeoutThreadFactory(TIMEOUT_PER_JOB, TimeUnit.MINUTES, LOGGER));
+        }
+        final ExecutorService pool = Executors.newWorkStealingPool();
 
         for (final ProjectInspector inspector : projectInspectors) {
             pool.submit(new Runnable() {
                 @Override
                 public void run() {
-                    inspector.processRepair();
+                    inspector.run();
                 }
             });
         }
 
         try {
-            if (!pool.awaitTermination(projectInspectors.size()*TIMEOUT_PER_JOB, TimeUnit.MINUTES)) {
+            if (!pool.awaitTermination(1, TimeUnit.DAYS)) {
                 pool.shutdownNow();
                 LOGGER.error("Shutdown pool of threads.");
             }
         } catch (InterruptedException e) {
             pool.shutdownNow();
             LOGGER.error(e.getMessage(), e);
->>>>>>> 02122aa4
         }
         return projectInspectors;
     }
