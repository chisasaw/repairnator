package fr.inria.spirals.repairnator.serializer.gsheet.process;

import com.google.api.services.sheets.v4.Sheets;
import com.google.api.services.sheets.v4.model.AppendValuesResponse;
import com.google.api.services.sheets.v4.model.ValueRange;
import fr.inria.spirals.repairnator.process.ProjectScanner;
import fr.inria.spirals.repairnator.serializer.SerializerUtils;
import fr.inria.spirals.repairnator.serializer.gsheet.GoogleSpreadSheetFactory;
import org.slf4j.Logger;
import org.slf4j.LoggerFactory;

import java.io.IOException;
import java.time.Duration;
import java.util.ArrayList;
import java.util.Date;
import java.util.List;

/**
 * Created by urli on 16/02/2017.
 */
public class GoogleSpreadSheetEndProcessSerializer {
    private Logger logger = LoggerFactory.getLogger(GoogleSpreadSheetEndProcessSerializer.class);
    private static final String RANGE = "End Process!A1:I1";

    private Sheets sheets;
    private ProjectScanner scanner;
    private Date beginDate;
    private int reproducedFailures;
    private int reproducedErrors;

    public GoogleSpreadSheetEndProcessSerializer(ProjectScanner scanner, String googleSecretPath) throws IOException {
        this.sheets = GoogleSpreadSheetFactory.getSheets(googleSecretPath);
        this.scanner = scanner;
        this.beginDate = new Date();
    }

    public void setReproducedFailures(int reproducedFailures) {
        this.reproducedFailures = reproducedFailures;
    }

    public void setReproducedErrors(int reproducedErrors) {
        this.reproducedErrors = reproducedErrors;
    }

    public void serialize() {
        Date now = new Date();
<<<<<<< HEAD
        String humanDuration = SerializerUtils.getDuration(this.beginDate, now);
=======
        Duration duration = Duration.between(this.beginDate.toInstant(), now.toInstant());
        String humanDuration = duration.toHours() + ":" + duration.toMinutes();
>>>>>>> c465f6e6

        List<Object> dataCol = new ArrayList<Object>();
        dataCol.add(SerializerUtils.getHostname());
        dataCol.add(SerializerUtils.formatOnlyDay(this.beginDate));
        dataCol.add(SerializerUtils.formatCompleteDate(this.beginDate));
        dataCol.add(SerializerUtils.formatCompleteDate(now));
        dataCol.add(humanDuration);
        dataCol.add(scanner.getTotalBuildInJavaFailingWithFailingTests());
        dataCol.add(reproducedFailures);
        dataCol.add(reproducedErrors);
        dataCol.add(reproducedErrors + reproducedFailures);

        List<List<Object>> dataRow = new ArrayList<List<Object>>();
        dataRow.add(dataCol);

        ValueRange valueRange = new ValueRange();
        valueRange.setValues(dataRow);

        try {
            AppendValuesResponse response = this.sheets.spreadsheets().values()
                    .append(GoogleSpreadSheetFactory.getSpreadsheetID(), RANGE, valueRange)
                    .setInsertDataOption("INSERT_ROWS").setValueInputOption("USER_ENTERED").execute();
            if (response != null && response.getUpdates().getUpdatedCells() > 0) {
                this.logger.debug("Scanner data have been inserted in Google Spreadsheet.");
            }
        } catch (IOException e) {
            this.logger.error("An error occured while inserting scanner data in Google Spreadsheet.", e);
        }
    }
}<|MERGE_RESOLUTION|>--- conflicted
+++ resolved
@@ -10,7 +10,6 @@
 import org.slf4j.LoggerFactory;
 
 import java.io.IOException;
-import java.time.Duration;
 import java.util.ArrayList;
 import java.util.Date;
 import java.util.List;
@@ -44,12 +43,7 @@
 
     public void serialize() {
         Date now = new Date();
-<<<<<<< HEAD
         String humanDuration = SerializerUtils.getDuration(this.beginDate, now);
-=======
-        Duration duration = Duration.between(this.beginDate.toInstant(), now.toInstant());
-        String humanDuration = duration.toHours() + ":" + duration.toMinutes();
->>>>>>> c465f6e6
 
         List<Object> dataCol = new ArrayList<Object>();
         dataCol.add(SerializerUtils.getHostname());
